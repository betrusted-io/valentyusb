# Tests for the Fomu Tri-Endpoint
import cocotb
from cocotb.clock import Clock
from cocotb.triggers import RisingEdge, NullTrigger, Timer
from cocotb.result import TestFailure, TestSuccess, ReturnValue

from valentyusb.usbcore.utils.packet import *
from valentyusb.usbcore.endpoint import *
from valentyusb.usbcore.pid import *
from valentyusb.usbcore.utils.pprint import pp_packet

from wishbone import WishboneMaster, WBOp

import logging
import csv

def grouper_tofit(n, iterable):
    from itertools import zip_longest
    """Group iterable into multiples of n, except don't leave
    trailing None values at the end.
    """
    # itertools.zip_longest is broken because it requires you to fill in some
    # value, and doesn't mention anything else in its documentation that would
    # not require this behavior.
    # Re-do the array to shrink it down if any None values are discovered.
    broken = zip_longest(*[iter(iterable)]*n, fillvalue=None)
    fixed = []
    for e in broken:
        f = []
        for el in e:
            if el is not None:
                f.append(el)
        fixed.append(f)
    return fixed

class UsbTest:
    def __init__(self, dut):
        self.dut = dut
        self.csrs = dict()
        with open("csr.csv", newline='') as csr_csv_file:
            csr_csv = csv.reader(csr_csv_file)
            # csr_register format: csr_register, name, address, size, rw/ro
            for row in csr_csv:
                if row[0] == 'csr_register':
                    self.csrs[row[1]] = int(row[2], base=0)
        cocotb.fork(Clock(dut.clk48, 20800, 'ps').start())
        self.wb = WishboneMaster(dut, "wishbone", dut.clk12, timeout=20)

        # Set the signal "test_name" to match this test
        import inspect
        tn = cocotb.binary.BinaryValue(value=None, n_bits=4096)
        tn.buff = inspect.stack()[1][3]
        self.dut.test_name = tn

    @cocotb.coroutine
    def reset(self):

        self.dut.reset = 1
        yield RisingEdge(self.dut.clk12)
        self.dut.reset = 0
        yield RisingEdge(self.dut.clk12)

        self.dut.usb_d_p = 1
        self.dut.usb_d_n = 0

        yield self.disconnect()

        # Enable endpoint 0
        yield self.write(self.csrs['usb_enable_out0'], 0xff)
        yield self.write(self.csrs['usb_enable_out1'], 0xff)
        yield self.write(self.csrs['usb_enable_in0'], 0xff)
        yield self.write(self.csrs['usb_enable_in1'], 0xff)

    @cocotb.coroutine
    def write(self, addr, val):
        yield self.wb.write(addr, val)

    @cocotb.coroutine
    def read(self, addr):
        value = yield self.wb.read(addr)
        raise ReturnValue(value)

    @cocotb.coroutine
    def connect(self):
        USB_PULLUP_OUT = self.csrs['usb_pullup_out']
        yield self.write(USB_PULLUP_OUT, 1)

    @cocotb.coroutine
    def clear_pending(self, _ep):
        yield Timer(0)

    @cocotb.coroutine
    def disconnect(self):
        USB_PULLUP_OUT = self.csrs['usb_pullup_out']
        yield self.write(USB_PULLUP_OUT, 0)

    def assertEqual(self, a, b, msg):
        if a != b:
            raise TestFailure("{} != {} - {}".format(a, b, msg))

    def assertSequenceEqual(self, a, b, msg):
        if a != b:
            raise TestFailure("{} vs {} - {}".format(a, b, msg))

    def print_ep(self, epaddr, msg, *args):
        self.dut._log.info("ep(%i, %s): %s" % (
            EndpointType.epnum(epaddr),
            EndpointType.epdir(epaddr).name,
            msg) % args)

    # Host->Device
    @cocotb.coroutine
    def _host_send_packet(self, packet):
        """Send a USB packet."""

        # Packet gets multiplied by 4x so we can send using the
        # usb48 clock instead of the usb12 clock.
        packet = 'JJJJJJJJ' + wrap_packet(packet)
        self.assertEqual('J', packet[-1], "Packet didn't end in J: "+packet)

        for v in packet:
            if v == '0' or v == '_':
                # SE0 - both lines pulled low
                self.dut.usb_d_p <= 0
                self.dut.usb_d_n <= 0
            elif v == '1':
                # SE1 - illegal, should never occur
                self.dut.usb_d_p <= 1
                self.dut.usb_d_n <= 1
            elif v == '-' or v == 'I':
                # Idle
                self.dut.usb_d_p <= 1
                self.dut.usb_d_n <= 0
            elif v == 'J':
                self.dut.usb_d_p <= 1
                self.dut.usb_d_n <= 0
            elif v == 'K':
                self.dut.usb_d_p <= 0
                self.dut.usb_d_n <= 1
            else:
                raise TestFailure("Unknown value: %s" % v)
            yield RisingEdge(self.dut.clk48)

    @cocotb.coroutine
    def host_send_token_packet(self, pid, addr, ep):
        epnum = EndpointType.epnum(ep)
        yield self._host_send_packet(token_packet(pid, addr, epnum))

    @cocotb.coroutine
    def host_send_data_packet(self, pid, data):
        assert pid in (PID.DATA0, PID.DATA1), pid
        yield self._host_send_packet(data_packet(pid, data))

    @cocotb.coroutine
    def host_send_sof(self, time):
        yield self._host_send_packet(sof_packet(time))

    @cocotb.coroutine
    def host_send_ack(self):
        yield self._host_send_packet(handshake_packet(PID.ACK))

    @cocotb.coroutine
    def host_send(self, data01, addr, epnum, data, expected=PID.ACK):
        """Send data out the virtual USB connection, including an OUT token"""
        yield self.host_send_token_packet(PID.OUT, addr, epnum)
        yield self.host_send_data_packet(data01, data)
        yield self.host_expect_packet(handshake_packet(expected), "Expected {} packet.".format(expected))


    @cocotb.coroutine
    def host_setup(self, addr, epnum, data):
        """Send data out the virtual USB connection, including a SETUP token"""
        yield self.host_send_token_packet(PID.SETUP, addr, epnum)
        yield self.host_send_data_packet(PID.DATA0, data)
        yield self.host_expect_ack()

    @cocotb.coroutine
    def host_recv(self, data01, addr, epnum, data):
        """Send data out the virtual USB connection, including an IN token"""
        yield self.host_send_token_packet(PID.IN, addr, epnum)
        yield self.host_expect_data_packet(data01, data)
        yield self.host_send_ack()

    # Device->Host
    @cocotb.coroutine
    def host_expect_packet(self, packet, msg=None):
        """Except to receive the following USB packet."""

        def current():
            values = (self.dut.usb_d_p, self.dut.usb_d_n)

            if values == (0, 0):
                return '_'
            elif values == (1, 1):
                return '1'
            elif values == (1, 0):
                return 'J'
            elif values == (0, 1):
                return 'K'
            else:
                raise TestFailure("Unrecognized dut values: {}".format(values))

        # Wait for transmission to start
        tx = 0
        bit_times = 0
        for i in range(0, 100):
            tx = self.dut.usb_tx_en
            if tx == 1:
                break
            yield RisingEdge(self.dut.clk48)
            bit_times = bit_times + 1
        if tx != 1:
            raise TestFailure("No packet started, " + msg)

        # # USB specifies that the turn-around time is 7.5 bit times for the device
        bit_time_max = 12.5
        bit_time_acceptable = 7.5
        if (bit_times/4.0) > bit_time_max:
            raise TestFailure("Response came after {} bit times, which is more than {}".format(bit_times / 4.0, bit_time_max))
        if (bit_times/4.0) > bit_time_acceptable:
            self.dut._log.warn("Response came after {} bit times (> {})".format(bit_times / 4.0, bit_time_acceptable))
        else:
            self.dut._log.info("Response came after {} bit times".format(bit_times / 4.0))

        # Read in the transmission data
        result = ""
        for i in range(0, 1024):
            result += current()
            yield RisingEdge(self.dut.clk48)
            if self.dut.usb_tx_en != 1:
                break
        if tx == 1:
            raise TestFailure("Packet didn't finish, " + msg)
        self.dut.usb_d_p = 1
        self.dut.usb_d_n = 0

        # Check the packet received matches
        expected = pp_packet(wrap_packet(packet))
        actual = pp_packet(result)
        self.assertSequenceEqual(expected, actual, msg)

    @cocotb.coroutine
    def host_expect_ack(self):
        yield self.host_expect_packet(handshake_packet(PID.ACK), "Expected ACK packet.")

    @cocotb.coroutine
    def host_expect_nak(self):
        yield self.host_expect_packet(handshake_packet(PID.NAK), "Expected NAK packet.")

    @cocotb.coroutine
    def host_expect_stall(self):
        yield self.host_expect_packet(handshake_packet(PID.STALL), "Expected STALL packet.")

    @cocotb.coroutine
    def host_expect_data_packet(self, pid, data):
        assert pid in (PID.DATA0, PID.DATA1), pid
        yield self.host_expect_packet(data_packet(pid, data), "Expected %s packet with %r" % (pid.name, data))

    @cocotb.coroutine
    def pending(self, ep):
        if EndpointType.epdir(ep) == EndpointType.IN:
            val = yield self.read(self.csrs['usb_epin_status'])
        else:
            val = yield self.read(self.csrs['usb_epout_status'])
        raise ReturnValue(val & 1)

    @cocotb.coroutine
    def expect_setup(self, epaddr, expected_data):
        actual_data = []
        # wait for data to appear
        for i in range(128):
            self.dut._log.debug("Prime loop {}".format(i))
            status = yield self.read(self.csrs['usb_setup_status'])
            have = status & 1
            if have:
                break
            yield RisingEdge(self.dut.clk12)

        for i in range(48):
            self.dut._log.debug("Read loop {}".format(i))
            status = yield self.read(self.csrs['usb_setup_status'])
            have = status & 1
            if not have:
                break
            v = yield self.read(self.csrs['usb_setup_data'])
            yield self.write(self.csrs['usb_setup_ctrl'], 1)
            actual_data.append(v)
            yield RisingEdge(self.dut.clk12)

        if len(actual_data) < 2:
            raise TestFailure("data was short (got {}, expected {})".format(expected_data, actual_data))
        actual_data, actual_crc16 = actual_data[:-2], actual_data[-2:]

        self.print_ep(epaddr, "Got: %r (expected: %r)", actual_data, expected_data)
        self.assertSequenceEqual(expected_data, actual_data, "SETUP packet not received")
        self.assertSequenceEqual(crc16(expected_data), actual_crc16, "CRC16 not valid")

    @cocotb.coroutine
    def expect_data(self, epaddr, expected_data, expected):
        actual_data = []
        # wait for data to appear
        for i in range(128):
            self.dut._log.debug("Prime loop {}".format(i))
            status = yield self.read(self.csrs['usb_epout_status'])
            have = status & 1
            if have:
                break
            yield RisingEdge(self.dut.clk12)

        for i in range(256):
            self.dut._log.debug("Read loop {}".format(i))
            status = yield self.read(self.csrs['usb_epout_status'])
            have = status & 1
            if not have:
                break
            v = yield self.read(self.csrs['usb_epout_data'])
            yield self.write(self.csrs['usb_epout_ctrl'], 3)
            actual_data.append(v)
            yield RisingEdge(self.dut.clk12)

        if expected == PID.ACK:
            if len(actual_data) < 2:
                raise TestFailure("data {} was short".format(actual_data))
            actual_data, actual_crc16 = actual_data[:-2], actual_data[-2:]

            self.print_ep(epaddr, "Got: %r (expected: %r)", actual_data, expected_data)
            self.assertSequenceEqual(expected_data, actual_data, "DATA packet not correctly received")
            self.assertSequenceEqual(crc16(expected_data), actual_crc16, "CRC16 not valid")

    @cocotb.coroutine
    def set_response(self, ep, response):
        if EndpointType.epdir(ep) == EndpointType.IN and response == EndpointResponse.ACK:
            yield self.write(self.csrs['usb_epin_epno'], EndpointType.epnum(ep))

    @cocotb.coroutine
    def send_data(self, token, ep, data):
        for b in data:
            yield self.write(self.csrs['usb_epin_data'], b)
        yield self.write(self.csrs['usb_epin_epno'], ep)

    @cocotb.coroutine
    def transaction_setup(self, addr, data, epnum=0):
        epaddr_out = EndpointType.epaddr(0, EndpointType.OUT)
        epaddr_in = EndpointType.epaddr(0, EndpointType.IN)

        xmit = cocotb.fork(self.host_setup(addr, epnum, data))
        yield self.expect_setup(epaddr_out, data)
        yield xmit.join()

    @cocotb.coroutine
    def transaction_data_out(self, addr, ep, data, chunk_size=64, expected=PID.ACK):
        epnum = EndpointType.epnum(ep)
        datax = PID.DATA1

        # # Set it up so we ACK the final IN packet
        # yield self.write(self.csrs['usb_epin_epno'], 0)
        for _i, chunk in enumerate(grouper_tofit(chunk_size, data)):
            self.dut._log.warning("Sening {} bytes to host".format(len(chunk)))
            # Enable receiving data
            yield self.write(self.csrs['usb_epout_ctrl'], (1 << 1))
            xmit = cocotb.fork(self.host_send(datax, addr, epnum, chunk, expected))
            yield self.expect_data(epnum, list(chunk), expected)
            yield xmit.join()

            if datax == PID.DATA0:
                datax = PID.DATA1
            else:
                datax = PID.DATA0

    @cocotb.coroutine
    def transaction_data_in(self, addr, ep, data, chunk_size=64):
        epnum = EndpointType.epnum(ep)
        datax = PID.DATA1
        sent_data = 0
        for i, chunk in enumerate(grouper_tofit(chunk_size, data)):
            sent_data = 1
            self.dut._log.debug("Actual data we're expecting: {}".format(chunk))
            for b in chunk:
                yield self.write(self.csrs['usb_epin_data'], b)
            yield self.write(self.csrs['usb_epin_epno'], epnum)
            recv = cocotb.fork(self.host_recv(datax, addr, epnum, chunk))
            yield recv.join()

            if datax == PID.DATA0:
                datax = PID.DATA1
            else:
                datax = PID.DATA0
        if not sent_data:
            yield self.write(self.csrs['usb_epin_epno'], epnum)
            recv = cocotb.fork(self.host_recv(datax, addr, epnum, []))
            yield self.send_data(datax, epnum, data)
            yield recv.join()

    @cocotb.coroutine
    def set_data(self, ep, data):
        _epnum = EndpointType.epnum(ep)
        for b in data:
            yield self.write(self.csrs['usb_epin_data'], b)

    @cocotb.coroutine
    def transaction_status_in(self, addr, ep):
        epnum = EndpointType.epnum(ep)
        assert EndpointType.epdir(ep) == EndpointType.IN
        xmit = cocotb.fork(self.host_recv(PID.DATA1, addr, epnum, []))
        yield xmit.join()

    @cocotb.coroutine
    def transaction_status_out(self, addr, ep):
        epnum = EndpointType.epnum(ep)
        assert EndpointType.epdir(ep) == EndpointType.OUT
        xmit = cocotb.fork(self.host_send(PID.DATA1, addr, epnum, []))
        yield xmit.join()

    @cocotb.coroutine
    def control_transfer_out(self, addr, setup_data, descriptor_data=None):
        epaddr_out = EndpointType.epaddr(0, EndpointType.OUT)
        epaddr_in = EndpointType.epaddr(0, EndpointType.IN)

        if (setup_data[0] & 0x80) == 0x80:
            raise Exception("setup_data indicated an IN transfer, but you requested an OUT transfer")

        # Setup stage
        self.dut._log.info("setup stage")
        yield self.transaction_setup(addr, setup_data)

        # Data stage
        if (setup_data[7] != 0 or setup_data[6] != 0) and descriptor_data is None:
            raise Exception("setup_data indicates data, but no descriptor data was specified")
        if (setup_data[7] == 0 and setup_data[6] == 0) and descriptor_data is not None:
            raise Exception("setup_data indicates no data, but descriptor data was specified")
        if descriptor_data is not None:
            self.dut._log.info("data stage")
            yield self.transaction_data_out(addr, epaddr_out, descriptor_data)

        # Status stage
        self.dut._log.info("status stage")
        # yield self.set_response(epaddr_in, EndpointResponse.ACK)
        yield self.transaction_status_in(addr, epaddr_in)

    @cocotb.coroutine
    def control_transfer_in(self, addr, setup_data, descriptor_data=None):
        epaddr_out = EndpointType.epaddr(0, EndpointType.OUT)
        epaddr_in = EndpointType.epaddr(0, EndpointType.IN)

        if (setup_data[0] & 0x80) == 0x00:
            raise Exception("setup_data indicated an OUT transfer, but you requested an IN transfer")

        # Setup stage
        self.dut._log.info("setup stage")
        yield self.transaction_setup(addr, setup_data)

        # Data stage
        # Data stage
        if (setup_data[7] != 0 or setup_data[6] != 0) and descriptor_data is None:
            raise Exception("setup_data indicates data, but no descriptor data was specified")
        if (setup_data[7] == 0 and setup_data[6] == 0) and descriptor_data is not None:
            raise Exception("setup_data indicates no data, but descriptor data was specified")
        if descriptor_data is not None:
            self.dut._log.info("data stage")
            yield self.transaction_data_in(addr, epaddr_in, descriptor_data)

        # Status stage
        self.dut._log.info("status stage")
        # yield self.set_response(epaddr_in, EndpointResponse.ACK)
        yield self.transaction_status_out(addr, epaddr_out)

@cocotb.test()
def iobuf_validate(dut):
    """Sanity test that the Wishbone bus actually works"""
    harness = UsbTest(dut)
    yield harness.reset()

    USB_PULLUP_OUT = harness.csrs['usb_pullup_out']
    val = yield harness.read(USB_PULLUP_OUT)
    dut._log.info("Value at start: {}".format(val))
    if dut.usb_pullup != 0:
        raise TestFailure("USB pullup didn't start at zero")

    yield harness.write(USB_PULLUP_OUT, 1)

    val = yield harness.read(USB_PULLUP_OUT)
    dut._log.info("Memory value: {}".format(val))
    if val != 1:
        raise TestFailure("USB pullup is not set!")
    raise TestSuccess("iobuf validated")

@cocotb.test()
def test_control_setup(dut):
    harness = UsbTest(dut)
    yield harness.reset()
    yield harness.connect()
    #   012345   0123
    # 0b011100 0b1000
<<<<<<< HEAD
    yield harness.write(harness.csrs['usb_address'], 28)
    yield harness.transaction_setup(28, [0x80, 0x06, 0x00, 0x06, 0x00, 0x00, 0x0A, 0x00])
=======
    yield harness.transaction_setup(28, [0x80, 0x06, 0x00, 0x06, 0x00, 0x00, 0x00, 0x00])
    yield harness.transaction_data_in(28, 0, [])
>>>>>>> 2b96d5f3

@cocotb.test()
def test_control_transfer_in(dut):
    harness = UsbTest(dut)
    yield harness.reset()

    yield harness.connect()
    yield harness.control_transfer_in(
        20,
        # Get descriptor, Index 0, Type 03, LangId 0000, wLength 10?
        [0x80, 0x06, 0x00, 0x06, 0x00, 0x00, 0x0A, 0x00],
        # 12 byte descriptor, max packet size 8 bytes
        [0x00, 0x01, 0x02, 0x03, 0x04, 0x05, 0x06, 0x07,
            0x08, 0x09, 0x0A, 0x0B],
    )

@cocotb.test()
def test_sof_stuffing(dut):
    harness = UsbTest(dut)
    yield harness.reset()

    yield harness.connect()
    yield harness.host_send_sof(0x04ff)
    yield harness.host_send_sof(0x0512)
    yield harness.host_send_sof(0x06e1)
    yield harness.host_send_sof(0x0519)

@cocotb.test()
def test_addr_is_correct(dut):
    harness = UsbTest(dut)
    yield harness.reset()

    yield harness.connect()
    yield harness.host_send_sof(0x04ff)
    yield harness.host_send_sof(0x0512)
    yield harness.host_send_sof(0x06e1)
    yield harness.host_send_sof(0x0519)

@cocotb.test()
def test_sof_is_ignored(dut):
    harness = UsbTest(dut)
    yield harness.reset()
    yield harness.connect()

    addr = 0x20
    epaddr_out = EndpointType.epaddr(0, EndpointType.OUT)
    epaddr_in = EndpointType.epaddr(0, EndpointType.IN)

    data = [0, 1, 8, 0, 4, 3, 0, 0]
    @cocotb.coroutine
    def send_setup_and_sof():
        # Send SOF packet
        yield harness.host_send_sof(2)

        # Setup stage
        # ------------------------------------------
        # Send SETUP packet
        yield harness.host_send_token_packet(PID.SETUP, addr, EndpointType.epnum(epaddr_out))

        # Send another SOF packet
        yield harness.host_send_sof(3)

        # Data stage
        # ------------------------------------------
        # Send DATA packet
        yield harness.host_send_data_packet(PID.DATA1, data)
        yield harness.host_expect_ack()

        # Send another SOF packet
        yield harness.host_send_sof(4)

    # Indicate that we're ready to receive data to EP0
    # harness.write(harness.csrs['usb_epin_epno'], 0)

    xmit = cocotb.fork(send_setup_and_sof())
    yield harness.expect_setup(epaddr_out, data)
    yield xmit.join()

    # # Status stage
    # # ------------------------------------------
    yield harness.set_response(epaddr_out, EndpointResponse.ACK)
    yield harness.transaction_status_out(addr, epaddr_out)

@cocotb.test()
def test_control_setup_clears_stall(dut):
    harness = UsbTest(dut)
    yield harness.reset()
    yield harness.connect()

    addr = 28
    epaddr_out = EndpointType.epaddr(0, EndpointType.OUT)

    d = [0x1, 0x2, 0x3, 0x4, 0x5, 0x6, 0, 0]

    # Send the data -- just to ensure that things are working
    yield harness.transaction_data_out(addr, epaddr_out, d)

    # Send it again to ensure we can re-queue things.
    yield harness.transaction_data_out(addr, epaddr_out, d)

    # STALL the endpoint now
    yield harness.write(harness.csrs['usb_enable_out0'], 0)
    yield harness.write(harness.csrs['usb_enable_out1'], 0)
    yield harness.write(harness.csrs['usb_enable_in0'], 0)
    yield harness.write(harness.csrs['usb_enable_in1'], 0)

    # Do another receive, which should fail
    yield harness.transaction_data_out(addr, epaddr_out, d, expected=PID.STALL)

    # Do a SETUP, which should pass
    yield harness.write(harness.csrs['usb_enable_out0'], 1)
    yield harness.control_transfer_out(addr, d)

    # Finally, do one last transfer, which should succeed now
    # that the endpoint is unstalled.
    yield harness.transaction_data_out(addr, epaddr_out, d)

@cocotb.test()
def test_control_transfer_in_nak_data(dut):
    harness = UsbTest(dut)
    yield harness.reset()
    yield harness.connect()

    addr = 22
    # Get descriptor, Index 0, Type 03, LangId 0000, wLength 64
    setup_data = [0x80, 0x06, 0x00, 0x03, 0x00, 0x00, 0x40, 0x00]
    in_data = [0x04, 0x03, 0x09, 0x04]

    epaddr_in = EndpointType.epaddr(0, EndpointType.IN)
    # yield harness.clear_pending(epaddr_in)

    # Setup stage
    # -----------
    yield harness.transaction_setup(addr, setup_data)

    # Data stage
    # -----------
    yield harness.set_response(epaddr_in, EndpointResponse.NAK)
    yield harness.host_send_token_packet(PID.IN, addr, epaddr_in)
    yield harness.host_expect_nak()

    yield harness.set_data(epaddr_in, in_data)
    yield harness.set_response(epaddr_in, EndpointResponse.ACK)
    yield harness.host_send_token_packet(PID.IN, addr, epaddr_in)
    yield harness.host_expect_data_packet(PID.DATA1, in_data)
    yield harness.host_send_ack()

# @cocotb.test()
# def test_control_transfer_in_nak_status(dut):
#     harness = UsbTest(dut)
#     yield harness.reset()
#     yield harness.connect()

#     addr = 20
#     setup_data = [0x00, 0x06, 0x00, 0x06, 0x00, 0x00, 0x0A, 0x00]
#     out_data = [0x00, 0x01]

#     epaddr_out = EndpointType.epaddr(0, EndpointType.OUT)
#     epaddr_in = EndpointType.epaddr(0, EndpointType.IN)
#     yield harness.clear_pending(epaddr_out)
#     yield harness.clear_pending(epaddr_in)

#     # Setup stage
#     # -----------
#     yield harness.transaction_setup(addr, setup_data)

#     # Data stage
#     # ----------
#     yield harness.set_response(epaddr_out, EndpointResponse.ACK)
#     yield harness.transaction_data_out(addr, epaddr_out, out_data)

#     # Status stage
#     # ----------
#     yield harness.set_response(epaddr_in, EndpointResponse.NAK)

#     yield harness.host_send_token_packet(PID.IN, addr, epaddr_in)
#     yield harness.host_expect_nak()

#     yield harness.host_send_token_packet(PID.IN, addr, epaddr_in)
#     yield harness.host_expect_nak()

#     yield harness.set_response(epaddr_in, EndpointResponse.ACK)
#     yield harness.host_send_token_packet(PID.IN, addr, epaddr_in)
#     yield harness.host_expect_data_packet(PID.DATA1, [])
#     yield harness.host_send_ack()
#     yield harness.clear_pending(epaddr_in)


@cocotb.test()
def test_control_transfer_in(dut):
    harness = UsbTest(dut)
    yield harness.reset()
    yield harness.connect()

    yield harness.clear_pending(EndpointType.epaddr(0, EndpointType.OUT))
    yield harness.clear_pending(EndpointType.epaddr(0, EndpointType.IN))

    yield harness.control_transfer_in(
        20,
        # Get descriptor, Index 0, Type 03, LangId 0000, wLength 10?
        [0x80, 0x06, 0x00, 0x06, 0x00, 0x00, 0x0A, 0x00],
        # 12 byte descriptor, max packet size 8 bytes
        [0x00, 0x01, 0x02, 0x03, 0x04, 0x05, 0x06, 0x07,
            0x08, 0x09, 0x0A, 0x0B],
    )

@cocotb.test()
def test_control_transfer_in_out(dut):
    harness = UsbTest(dut)
    yield harness.reset()
    yield harness.connect()

    yield harness.clear_pending(EndpointType.epaddr(0, EndpointType.OUT))
    yield harness.clear_pending(EndpointType.epaddr(0, EndpointType.IN))

    yield harness.control_transfer_in(
        20,
        # Get device descriptor
        [0x80, 0x06, 0x00, 0x01, 0x00, 0x00, 0x40, 00],
        # 18 byte descriptor, max packet size 8 bytes
        [0x12, 0x01, 0x10, 0x02, 0x02, 0x00, 0x00, 0x40,
            0x09, 0x12, 0xB1, 0x70, 0x01, 0x01, 0x01, 0x02,
            00, 0x01],
    )

    yield harness.control_transfer_out(
        20,
        # Set address (to 11)
        [0x00, 0x05, 0x0B, 0x00, 0x00, 0x00, 0x00, 0x00],
        # 18 byte descriptor, max packet size 8 bytes
        None,
    )

# @cocotb.test()
# def test_control_transfer_out_nak_data(dut):
#     harness = UsbTest(dut)
#     yield harness.reset()
#     yield harness.connect()

#     addr = 20
#     setup_data = [0x80, 0x06, 0x00, 0x06, 0x00, 0x00, 0x0A, 0x00]
#     out_data = [
#         0x00, 0x01, 0x02, 0x03, 0x04, 0x05, 0x06, 0x07,
#         0x08, 0x09, 0x0A, 0x0B,
#     ]

#     epaddr_out = EndpointType.epaddr(0, EndpointType.OUT)
#     yield harness.clear_pending(epaddr_out)

#     # Setup stage
#     # -----------
#     yield harness.transaction_setup(addr, setup_data)

#     # Data stage
#     # ----------
#     yield harness.set_response(epaddr_out, EndpointResponse.NAK)
#     yield harness.host_send_token_packet(PID.OUT, addr, epaddr_out)
#     yield harness.host_send_data_packet(PID.DATA1, out_data)
#     yield harness.host_expect_nak()

#     yield harness.host_send_token_packet(PID.OUT, addr, epaddr_out)
#     yield harness.host_send_data_packet(PID.DATA1, out_data)
#     yield harness.host_expect_nak()

#     #for i in range(200):
#     #    yield

#     yield harness.set_response(epaddr_out, EndpointResponse.ACK)
#     yield harness.host_send_token_packet(PID.OUT, addr, epaddr_out)
#     yield harness.host_send_data_packet(PID.DATA1, out_data)
#     yield harness.host_expect_ack()
#     yield harness.host_expect_data(epaddr_out, out_data)
#     yield harness.clear_pending(epaddr_out)

@cocotb.test()
def test_in_transfer(dut):
    harness = UsbTest(dut)
    yield harness.reset()
    yield harness.connect()

    addr = 28
    epaddr = EndpointType.epaddr(1, EndpointType.IN)

    d = [0x1, 0x2, 0x3, 0x4, 0x5, 0x6, 0x7, 0x8]

    yield harness.clear_pending(epaddr)
    yield harness.set_response(epaddr, EndpointResponse.NAK)

    yield harness.set_data(epaddr, d[:4])
    yield harness.set_response(epaddr, EndpointResponse.ACK)
    yield harness.host_send_token_packet(PID.IN, addr, epaddr)
    yield harness.host_expect_data_packet(PID.DATA1, d[:4])
    yield harness.host_send_ack()

    pending = yield harness.pending(epaddr)
    if pending:
        raise TestFailure("data was still pending")
    yield harness.clear_pending(epaddr)
    yield harness.set_data(epaddr, d[4:])
    yield harness.set_response(epaddr, EndpointResponse.ACK)

    yield harness.host_send_token_packet(PID.IN, addr, epaddr)
    yield harness.host_expect_data_packet(PID.DATA0, d[4:])
    yield harness.host_send_ack()

@cocotb.test()
def test_in_transfer_stuff_last(dut):
    harness = UsbTest(dut)
    yield harness.reset()
    yield harness.connect()

    addr = 28
    epaddr = EndpointType.epaddr(1, EndpointType.IN)

    d = [0x37, 0x75, 0x00, 0xe0]

    yield harness.clear_pending(epaddr)
    yield harness.set_response(epaddr, EndpointResponse.NAK)

    yield harness.set_data(epaddr, d)
    yield harness.set_response(epaddr, EndpointResponse.ACK)
    yield harness.host_send_token_packet(PID.IN, addr, epaddr)
    yield harness.host_expect_data_packet(PID.DATA1, d)

@cocotb.test()
def test_debug_in(dut):
    harness = UsbTest(dut)
    yield harness.reset()
    yield harness.connect()

    addr = 28
    # The "scratch" register defaults to 0x12345678 at boot.
    reg_addr = harness.csrs['ctrl_scratch']
    setup_data = [0xc3, 0x00,
                    (reg_addr >> 0) & 0xff,
                    (reg_addr >> 8) & 0xff,
                    (reg_addr >> 16) & 0xff,
                    (reg_addr >> 24) & 0xff, 0x04, 0x00]
    epaddr_in = EndpointType.epaddr(0, EndpointType.IN)
    epaddr_out = EndpointType.epaddr(0, EndpointType.OUT)

    yield harness.transaction_data_in(addr, epaddr_in, [0x2, 0x4, 0x6, 0x8, 0xa], chunk_size=64)

    yield harness.clear_pending(epaddr_out)
    yield harness.clear_pending(epaddr_in)

    # Setup stage
    yield harness.host_send_token_packet(PID.SETUP, addr, epaddr_out)
    yield harness.host_send_data_packet(PID.DATA0, setup_data)
    yield harness.host_expect_ack()

    # Data stage
    yield harness.host_send_token_packet(PID.IN, addr, epaddr_in)
    yield harness.host_expect_data_packet(PID.DATA1, [0x12, 0, 0, 0])
    yield harness.host_send_ack()

    # Status stage
    yield harness.host_send_token_packet(PID.OUT, addr, epaddr_in)
    yield harness.host_send_data_packet(PID.DATA1, [])
    yield harness.host_expect_ack()

# @cocotb.test()
# def test_debug_in_missing_ack(dut):
#     harness = UsbTest(dut)
#     yield harness.reset()
#     yield harness.connect()

#     addr = 28
#     reg_addr = harness.csrs['ctrl_scratch']
#     setup_data = [0xc3, 0x00,
#                     (reg_addr >> 0) & 0xff,
#                     (reg_addr >> 8) & 0xff,
#                     (reg_addr >> 16) & 0xff,
#                     (reg_addr >> 24) & 0xff, 0x04, 0x00]
#     epaddr_in = EndpointType.epaddr(0, EndpointType.IN)
#     epaddr_out = EndpointType.epaddr(0, EndpointType.OUT)

#     # Setup stage
#     yield harness.host_send_token_packet(PID.SETUP, addr, epaddr_out)
#     yield harness.host_send_data_packet(PID.DATA0, setup_data)
#     yield harness.host_expect_ack()

#     # Data stage (missing ACK)
#     yield harness.host_send_token_packet(PID.IN, addr, epaddr_in)
#     yield harness.host_expect_data_packet(PID.DATA1, [0x12, 0, 0, 0])

#     # Data stage
#     yield harness.host_send_token_packet(PID.IN, addr, epaddr_in)
#     yield harness.host_expect_data_packet(PID.DATA1, [0x12, 0, 0, 0])
#     yield harness.host_send_ack()

#     # Status stage
#     yield harness.host_send_token_packet(PID.OUT, addr, epaddr_out)
#     yield harness.host_send_data_packet(PID.DATA1, [])
#     yield harness.host_expect_ack()

@cocotb.test()
def test_debug_out(dut):
    harness = UsbTest(dut)
    yield harness.reset()
    yield harness.connect()

    addr = 28
    reg_addr = harness.csrs['ctrl_scratch']
    setup_data = [0x43, 0x00,
                    (reg_addr >> 0) & 0xff,
                    (reg_addr >> 8) & 0xff,
                    (reg_addr >> 16) & 0xff,
                    (reg_addr >> 24) & 0xff, 0x04, 0x00]
    ep0in_addr = EndpointType.epaddr(0, EndpointType.IN)
    ep1in_addr = EndpointType.epaddr(1, EndpointType.IN)
    ep0out_addr = EndpointType.epaddr(0, EndpointType.OUT)

    # Force Wishbone to acknowledge the packet
    yield harness.clear_pending(ep0out_addr)
    yield harness.clear_pending(ep0in_addr)
    yield harness.clear_pending(ep1in_addr)

    # Setup stage
    yield harness.host_send_token_packet(PID.SETUP, addr, ep0out_addr)
    yield harness.host_send_data_packet(PID.DATA0, setup_data)
    yield harness.host_expect_ack()

    # Data stage
    yield harness.host_send_token_packet(PID.OUT, addr, ep0out_addr)
    yield harness.host_send_data_packet(PID.DATA1, [0x42, 0, 0, 0])
    yield harness.host_expect_ack()

    # Status stage (wrong endopint)
    yield harness.host_send_token_packet(PID.IN, addr, ep1in_addr)
    yield harness.host_expect_nak()

    # Status stage
    yield harness.host_send_token_packet(PID.IN, addr, ep0in_addr)
    yield harness.host_expect_data_packet(PID.DATA1, [])
    yield harness.host_send_ack()

    new_value = yield harness.read(reg_addr)
    if new_value != 0x42:
        raise TestFailure("memory at 0x{:08x} should be 0x{:08x}, but memory value was 0x{:08x}".format(reg_Addr, 0x42, new_value))<|MERGE_RESOLUTION|>--- conflicted
+++ resolved
@@ -491,13 +491,9 @@
     yield harness.connect()
     #   012345   0123
     # 0b011100 0b1000
-<<<<<<< HEAD
     yield harness.write(harness.csrs['usb_address'], 28)
-    yield harness.transaction_setup(28, [0x80, 0x06, 0x00, 0x06, 0x00, 0x00, 0x0A, 0x00])
-=======
     yield harness.transaction_setup(28, [0x80, 0x06, 0x00, 0x06, 0x00, 0x00, 0x00, 0x00])
     yield harness.transaction_data_in(28, 0, [])
->>>>>>> 2b96d5f3
 
 @cocotb.test()
 def test_control_transfer_in(dut):
@@ -505,6 +501,7 @@
     yield harness.reset()
 
     yield harness.connect()
+    yield harness.write(harness.csrs['usb_address'], 20)
     yield harness.control_transfer_in(
         20,
         # Get descriptor, Index 0, Type 03, LangId 0000, wLength 10?
@@ -526,17 +523,6 @@
     yield harness.host_send_sof(0x0519)
 
 @cocotb.test()
-def test_addr_is_correct(dut):
-    harness = UsbTest(dut)
-    yield harness.reset()
-
-    yield harness.connect()
-    yield harness.host_send_sof(0x04ff)
-    yield harness.host_send_sof(0x0512)
-    yield harness.host_send_sof(0x06e1)
-    yield harness.host_send_sof(0x0519)
-
-@cocotb.test()
 def test_sof_is_ignored(dut):
     harness = UsbTest(dut)
     yield harness.reset()
@@ -545,6 +531,7 @@
     addr = 0x20
     epaddr_out = EndpointType.epaddr(0, EndpointType.OUT)
     epaddr_in = EndpointType.epaddr(0, EndpointType.IN)
+    yield harness.write(harness.csrs['usb_address'], addr)
 
     data = [0, 1, 8, 0, 4, 3, 0, 0]
     @cocotb.coroutine
@@ -589,6 +576,7 @@
 
     addr = 28
     epaddr_out = EndpointType.epaddr(0, EndpointType.OUT)
+    yield harness.write(harness.csrs['usb_address'], addr)
 
     d = [0x1, 0x2, 0x3, 0x4, 0x5, 0x6, 0, 0]
 
@@ -622,12 +610,15 @@
     yield harness.connect()
 
     addr = 22
+    yield harness.write(harness.csrs['usb_address'], addr)
     # Get descriptor, Index 0, Type 03, LangId 0000, wLength 64
     setup_data = [0x80, 0x06, 0x00, 0x03, 0x00, 0x00, 0x40, 0x00]
     in_data = [0x04, 0x03, 0x09, 0x04]
 
     epaddr_in = EndpointType.epaddr(0, EndpointType.IN)
     # yield harness.clear_pending(epaddr_in)
+
+    yield harness.write(harness.csrs['usb_address'], addr)
 
     # Setup stage
     # -----------
@@ -694,6 +685,7 @@
 
     yield harness.clear_pending(EndpointType.epaddr(0, EndpointType.OUT))
     yield harness.clear_pending(EndpointType.epaddr(0, EndpointType.IN))
+    yield harness.write(harness.csrs['usb_address'], 20)
 
     yield harness.control_transfer_in(
         20,
@@ -712,6 +704,7 @@
 
     yield harness.clear_pending(EndpointType.epaddr(0, EndpointType.OUT))
     yield harness.clear_pending(EndpointType.epaddr(0, EndpointType.IN))
+    yield harness.write(harness.csrs['usb_address'], 20)
 
     yield harness.control_transfer_in(
         20,
@@ -780,6 +773,7 @@
 
     addr = 28
     epaddr = EndpointType.epaddr(1, EndpointType.IN)
+    yield harness.write(harness.csrs['usb_address'], addr)
 
     d = [0x1, 0x2, 0x3, 0x4, 0x5, 0x6, 0x7, 0x8]
 
@@ -811,6 +805,7 @@
 
     addr = 28
     epaddr = EndpointType.epaddr(1, EndpointType.IN)
+    yield harness.write(harness.csrs['usb_address'], addr)
 
     d = [0x37, 0x75, 0x00, 0xe0]
 
@@ -829,6 +824,7 @@
     yield harness.connect()
 
     addr = 28
+    yield harness.write(harness.csrs['usb_address'], addr)
     # The "scratch" register defaults to 0x12345678 at boot.
     reg_addr = harness.csrs['ctrl_scratch']
     setup_data = [0xc3, 0x00,
@@ -901,6 +897,7 @@
     yield harness.connect()
 
     addr = 28
+    yield harness.write(harness.csrs['usb_address'], addr)
     reg_addr = harness.csrs['ctrl_scratch']
     setup_data = [0x43, 0x00,
                     (reg_addr >> 0) & 0xff,
